{
  "name": "git",
  "displayName": "%displayName%",
  "description": "%description%",
  "publisher": "vscode",
  "version": "1.0.0",
  "engines": {
    "vscode": "^1.5.0"
  },
  "aiKey": "AIF-d9b70cd4-b9f9-4d70-929b-a071c400b217",
  "enableProposedApi": true,
  "categories": [
    "Other"
  ],
  "activationEvents": [
    "*"
  ],
  "main": "./out/main",
  "icon": "resources/icons/git.png",
  "scripts": {
    "compile": "gulp compile-extension:git",
    "watch": "gulp watch-extension:git",
    "update-grammar": "node ./build/update-grammars.js"
  },
  "contributes": {
    "commands": [
      {
        "command": "git.clone",
        "title": "%command.clone%",
        "category": "Git"
      },
      {
        "command": "git.init",
        "title": "%command.init%",
        "category": "Git",
        "icon": {
          "light": "resources/icons/light/git.svg",
          "dark": "resources/icons/dark/git.svg"
        }
      },
      {
        "command": "git.openRepository",
        "title": "%command.openRepository%",
        "category": "Git"
      },
      {
        "command": "git.close",
        "title": "%command.close%",
        "category": "Git"
      },
      {
        "command": "git.refresh",
        "title": "%command.refresh%",
        "category": "Git",
        "icon": {
          "light": "resources/icons/light/refresh.svg",
          "dark": "resources/icons/dark/refresh.svg"
        }
      },
      {
        "command": "git.openChange",
        "title": "%command.openChange%",
        "category": "Git",
        "icon": {
          "light": "resources/icons/light/open-change.svg",
          "dark": "resources/icons/dark/open-change.svg"
        }
      },
      {
        "command": "git.openFile",
        "title": "%command.openFile%",
        "category": "Git",
        "icon": {
          "light": "resources/icons/light/open-file.svg",
          "dark": "resources/icons/dark/open-file.svg"
        }
      },
      {
        "command": "git.openFile2",
        "title": "%command.openFile%",
        "category": "Git",
        "icon": {
          "light": "resources/icons/light/open-file-mono.svg",
          "dark": "resources/icons/dark/open-file-mono.svg"
        }
      },
      {
        "command": "git.openHEADFile",
        "title": "%command.openHEADFile%",
        "category": "Git"
      },
      {
        "command": "git.stage",
        "title": "%command.stage%",
        "category": "Git",
        "icon": {
          "light": "resources/icons/light/stage.svg",
          "dark": "resources/icons/dark/stage.svg"
        }
      },
      {
        "command": "git.stageAll",
        "title": "%command.stageAll%",
        "category": "Git",
        "icon": {
          "light": "resources/icons/light/stage.svg",
          "dark": "resources/icons/dark/stage.svg"
        }
      },
      {
        "command": "git.stageSelectedRanges",
        "title": "%command.stageSelectedRanges%",
        "category": "Git"
      },
      {
        "command": "git.revertSelectedRanges",
        "title": "%command.revertSelectedRanges%",
        "category": "Git"
      },
      {
        "command": "git.stageChange",
        "title": "%command.stageChange%",
        "category": "Git",
        "icon": {
          "light": "resources/icons/light/stage.svg",
          "dark": "resources/icons/dark/stage.svg"
        }
      },
      {
        "command": "git.revertChange",
        "title": "%command.revertChange%",
        "category": "Git",
        "icon": {
          "light": "resources/icons/light/clean.svg",
          "dark": "resources/icons/dark/clean.svg"
        }
      },
      {
        "command": "git.unstage",
        "title": "%command.unstage%",
        "category": "Git",
        "icon": {
          "light": "resources/icons/light/unstage.svg",
          "dark": "resources/icons/dark/unstage.svg"
        }
      },
      {
        "command": "git.unstageAll",
        "title": "%command.unstageAll%",
        "category": "Git",
        "icon": {
          "light": "resources/icons/light/unstage.svg",
          "dark": "resources/icons/dark/unstage.svg"
        }
      },
      {
        "command": "git.unstageSelectedRanges",
        "title": "%command.unstageSelectedRanges%",
        "category": "Git"
      },
      {
        "command": "git.clean",
        "title": "%command.clean%",
        "category": "Git",
        "icon": {
          "light": "resources/icons/light/clean.svg",
          "dark": "resources/icons/dark/clean.svg"
        }
      },
      {
        "command": "git.cleanAll",
        "title": "%command.cleanAll%",
        "category": "Git",
        "icon": {
          "light": "resources/icons/light/clean.svg",
          "dark": "resources/icons/dark/clean.svg"
        }
      },
      {
        "command": "git.commit",
        "title": "%command.commit%",
        "category": "Git",
        "icon": {
          "light": "resources/icons/light/check.svg",
          "dark": "resources/icons/dark/check.svg"
        }
      },
      {
        "command": "git.commitStaged",
        "title": "%command.commitStaged%",
        "category": "Git"
      },
      {
        "command": "git.commitStagedSigned",
        "title": "%command.commitStagedSigned%",
        "category": "Git"
      },
      {
        "command": "git.commitStagedAmend",
        "title": "%command.commitStagedAmend%",
        "category": "Git"
      },
      {
        "command": "git.commitAll",
        "title": "%command.commitAll%",
        "category": "Git"
      },
      {
        "command": "git.commitAllSigned",
        "title": "%command.commitAllSigned%",
        "category": "Git"
      },
      {
        "command": "git.commitAllAmend",
        "title": "%command.commitAllAmend%",
        "category": "Git"
      },
      {
        "command": "git.undoCommit",
        "title": "%command.undoCommit%",
        "category": "Git"
      },
      {
        "command": "git.checkout",
        "title": "%command.checkout%",
        "category": "Git"
      },
      {
        "command": "git.branch",
        "title": "%command.branch%",
        "category": "Git"
      },
      {
        "command": "git.deleteBranch",
        "title": "%command.deleteBranch%",
        "category": "Git"
      },
      {
        "command": "git.renameBranch",
        "title": "%command.renameBranch%",
        "category": "Git"
      },
      {
        "command": "git.merge",
        "title": "%command.merge%",
        "category": "Git"
      },
      {
        "command": "git.createTag",
        "title": "%command.createTag%",
        "category": "Git"
      },
      {
        "command": "git.fetch",
        "title": "%command.fetch%",
        "category": "Git"
      },
      {
        "command": "git.pull",
        "title": "%command.pull%",
        "category": "Git"
      },
      {
        "command": "git.pullRebase",
        "title": "%command.pullRebase%",
        "category": "Git"
      },
      {
        "command": "git.pullFrom",
        "title": "%command.pullFrom%",
        "category": "Git"
      },
      {
        "command": "git.push",
        "title": "%command.push%",
        "category": "Git"
      },
      {
        "command": "git.pushTo",
        "title": "%command.pushTo%",
        "category": "Git"
      },
      {
        "command": "git.pushWithTags",
        "title": "%command.pushWithTags%",
        "category": "Git"
      },
      {
        "command": "git.sync",
        "title": "%command.sync%",
        "category": "Git"
      },
      {
        "command": "git.syncRebase",
        "title": "%command.syncRebase%",
        "category": "Git"
      },
      {
        "command": "git.publish",
        "title": "%command.publish%",
        "category": "Git"
      },
      {
        "command": "git.showOutput",
        "title": "%command.showOutput%",
        "category": "Git"
      },
      {
        "command": "git.ignore",
        "title": "%command.ignore%",
        "category": "Git"
      },
      {
        "command": "git.stashIncludeUntracked",
        "title": "%command.stashIncludeUntracked%",
        "category": "Git"
      },
      {
        "command": "git.stash",
        "title": "%command.stash%",
        "category": "Git"
      },
      {
        "command": "git.stashPop",
        "title": "%command.stashPop%",
        "category": "Git"
      },
      {
        "command": "git.stashPopLatest",
        "title": "%command.stashPopLatest%",
        "category": "Git"
      }
    ],
    "menus": {
      "commandPalette": [
        {
          "command": "git.clone",
          "when": "config.git.enabled"
        },
        {
          "command": "git.init",
          "when": "config.git.enabled"
        },
        {
          "command": "git.openRepository",
          "when": "config.git.enabled"
        },
        {
          "command": "git.close",
          "when": "config.git.enabled && gitOpenRepositoryCount != 0"
        },
        {
          "command": "git.refresh",
          "when": "config.git.enabled && gitOpenRepositoryCount != 0"
        },
        {
          "command": "git.openFile",
          "when": "config.git.enabled && gitOpenRepositoryCount != 0"
        },
        {
          "command": "git.openHEADFile",
          "when": "config.git.enabled && gitOpenRepositoryCount != 0"
        },
        {
          "command": "git.openChange",
          "when": "config.git.enabled && gitOpenRepositoryCount != 0"
        },
        {
          "command": "git.stage",
          "when": "config.git.enabled && gitOpenRepositoryCount != 0"
        },
        {
          "command": "git.stageAll",
          "when": "config.git.enabled && gitOpenRepositoryCount != 0"
        },
        {
          "command": "git.stageSelectedRanges",
          "when": "config.git.enabled && gitOpenRepositoryCount != 0"
        },
        {
          "command": "git.stageChange",
          "when": "false"
        },
        {
          "command": "git.revertSelectedRanges",
          "when": "config.git.enabled && gitOpenRepositoryCount != 0"
        },
        {
          "command": "git.revertChange",
          "when": "false"
        },
        {
          "command": "git.openFile2",
          "when": "false"
        },
        {
          "command": "git.unstage",
          "when": "config.git.enabled && gitOpenRepositoryCount != 0"
        },
        {
          "command": "git.unstageAll",
          "when": "config.git.enabled && gitOpenRepositoryCount != 0"
        },
        {
          "command": "git.unstageSelectedRanges",
          "when": "config.git.enabled && gitOpenRepositoryCount != 0"
        },
        {
          "command": "git.clean",
          "when": "config.git.enabled && gitOpenRepositoryCount != 0 && !gitFreshRepository"
        },
        {
          "command": "git.cleanAll",
          "when": "config.git.enabled && gitOpenRepositoryCount != 0 && !gitFreshRepository"
        },
        {
          "command": "git.commit",
          "when": "config.git.enabled && gitOpenRepositoryCount != 0"
        },
        {
          "command": "git.commitStaged",
          "when": "config.git.enabled && gitOpenRepositoryCount != 0"
        },
        {
          "command": "git.commitStagedSigned",
          "when": "config.git.enabled && gitOpenRepositoryCount != 0"
        },
        {
          "command": "git.commitStagedAmend",
          "when": "config.git.enabled && gitOpenRepositoryCount != 0"
        },
        {
          "command": "git.commitAll",
          "when": "config.git.enabled && gitOpenRepositoryCount != 0"
        },
        {
          "command": "git.commitAllSigned",
          "when": "config.git.enabled && gitOpenRepositoryCount != 0"
        },
        {
          "command": "git.commitAllAmend",
          "when": "config.git.enabled && gitOpenRepositoryCount != 0"
        },
        {
          "command": "git.undoCommit",
          "when": "config.git.enabled && gitOpenRepositoryCount != 0"
        },
        {
          "command": "git.checkout",
          "when": "config.git.enabled && gitOpenRepositoryCount != 0"
        },
        {
          "command": "git.branch",
          "when": "config.git.enabled && gitOpenRepositoryCount != 0"
        },
        {
          "command": "git.deleteBranch",
          "when": "config.git.enabled && gitOpenRepositoryCount != 0"
        },
        {
          "command": "git.renameBranch",
          "when": "config.git.enabled && gitOpenRepositoryCount != 0"
        },
        {
          "command": "git.pull",
          "when": "config.git.enabled && gitOpenRepositoryCount != 0"
        },
        {
          "command": "git.pullFrom",
          "when": "config.git.enabled && gitOpenRepositoryCount != 0"
        },
        {
          "command": "git.pullRebase",
          "when": "config.git.enabled && gitOpenRepositoryCount != 0"
        },
        {
          "command": "git.pullFrom",
          "when": "config.git.enabled && gitOpenRepositoryCount != 0"
        },
        {
          "command": "git.merge",
          "when": "config.git.enabled && gitOpenRepositoryCount != 0"
        },
        {
          "command": "git.createTag",
          "when": "config.git.enabled && gitOpenRepositoryCount != 0"
        },
        {
          "command": "git.fetch",
          "when": "config.git.enabled && gitOpenRepositoryCount != 0"
        },
        {
          "command": "git.push",
          "when": "config.git.enabled && gitOpenRepositoryCount != 0"
        },
        {
          "command": "git.pushTo",
          "when": "config.git.enabled && gitOpenRepositoryCount != 0"
        },
        {
          "command": "git.pushWithTags",
          "when": "config.git.enabled && gitOpenRepositoryCount != 0"
        },
        {
          "command": "git.sync",
          "when": "config.git.enabled && gitOpenRepositoryCount != 0"
        },
        {
          "command": "git.syncRebase",
          "when": "config.git.enabled && gitOpenRepositoryCount != 0"
        },
        {
          "command": "git.publish",
          "when": "config.git.enabled && gitOpenRepositoryCount != 0"
        },
        {
          "command": "git.showOutput",
          "when": "config.git.enabled"
        },
        {
          "command": "git.ignore",
          "when": "config.git.enabled && gitOpenRepositoryCount != 0"
        },
        {
          "command": "git.stashIncludeUntracked",
          "when": "config.git.enabled && gitOpenRepositoryCount != 0"
        },
        {
          "command": "git.stash",
          "when": "config.git.enabled && gitOpenRepositoryCount != 0"
        },
        {
          "command": "git.stashPop",
          "when": "config.git.enabled && gitOpenRepositoryCount != 0"
        },
        {
          "command": "git.stashPopLatest",
          "when": "config.git.enabled && gitOpenRepositoryCount != 0"
        }
      ],
      "scm/title": [
        {
          "command": "git.init",
          "group": "navigation",
          "when": "config.git.enabled && !scmProvider && gitOpenRepositoryCount == 0 && workspaceFolderCount != 0"
        },
        {
          "command": "git.commit",
          "group": "navigation",
          "when": "scmProvider == git"
        },
        {
          "command": "git.refresh",
          "group": "navigation",
          "when": "scmProvider == git"
        },
        {
          "command": "git.sync",
          "group": "1_sync",
          "when": "scmProvider == git"
        },
        {
          "command": "git.syncRebase",
          "group": "1_sync",
          "when": "scmProvider == git && gitState == idle"
        },
        {
          "command": "git.pull",
          "group": "1_sync",
          "when": "scmProvider == git"
        },
        {
          "command": "git.pullRebase",
          "group": "1_sync",
          "when": "scmProvider == git"
        },
        {
          "command": "git.pullFrom",
          "group": "1_sync",
          "when": "scmProvider == git"
        },
        {
          "command": "git.push",
          "group": "1_sync",
          "when": "scmProvider == git"
        },
        {
          "command": "git.pushTo",
          "group": "1_sync",
          "when": "scmProvider == git"
        },
        {
          "command": "git.publish",
          "group": "2_publish",
          "when": "scmProvider == git"
        },
        {
          "command": "git.commitStaged",
          "group": "3_commit",
          "when": "scmProvider == git"
        },
        {
          "command": "git.commitStagedSigned",
          "group": "3_commit",
          "when": "scmProvider == git"
        },
        {
          "command": "git.commitStagedAmend",
          "group": "3_commit",
          "when": "scmProvider == git"
        },
        {
          "command": "git.commitAll",
          "group": "3_commit",
          "when": "scmProvider == git"
        },
        {
          "command": "git.commitAllSigned",
          "group": "3_commit",
          "when": "scmProvider == git"
        },
        {
          "command": "git.commitAllAmend",
          "group": "3_commit",
          "when": "scmProvider == git"
        },
        {
          "command": "git.undoCommit",
          "group": "3_commit",
          "when": "scmProvider == git"
        },
        {
          "command": "git.stageAll",
          "group": "4_stage",
          "when": "scmProvider == git"
        },
        {
          "command": "git.unstageAll",
          "group": "4_stage",
          "when": "scmProvider == git"
        },
        {
          "command": "git.cleanAll",
          "group": "4_stage",
          "when": "scmProvider == git && !gitFreshRepository"
        },
        {
          "command": "git.stashIncludeUntracked",
          "group": "5_stash",
          "when": "scmProvider == git"
        },
        {
          "command": "git.stash",
          "group": "5_stash",
          "when": "scmProvider == git"
        },
        {
          "command": "git.stashPop",
          "group": "5_stash",
          "when": "scmProvider == git"
        },
        {
          "command": "git.stashPopLatest",
          "group": "5_stash",
          "when": "scmProvider == git"
        },
        {
          "command": "git.showOutput",
          "group": "7_repository",
          "when": "scmProvider == git"
        }
      ],
      "scm/sourceControl": [
        {
          "command": "git.close",
          "group": "navigation",
          "when": "scmProvider == git"
        }
      ],
      "scm/resourceGroup/context": [
        {
          "command": "git.stageAll",
          "when": "scmProvider == git && scmResourceGroup == merge",
          "group": "1_modification"
        },
        {
          "command": "git.stageAll",
          "when": "scmProvider == git && scmResourceGroup == merge",
          "group": "inline"
        },
        {
          "command": "git.unstageAll",
          "when": "scmProvider == git && scmResourceGroup == index",
          "group": "1_modification"
        },
        {
          "command": "git.unstageAll",
          "when": "scmProvider == git && scmResourceGroup == index",
          "group": "inline"
        },
        {
          "command": "git.cleanAll",
          "when": "scmProvider == git && scmResourceGroup == workingTree && !gitFreshRepository",
          "group": "1_modification"
        },
        {
          "command": "git.stageAll",
          "when": "scmProvider == git && scmResourceGroup == workingTree",
          "group": "1_modification"
        },
        {
          "command": "git.cleanAll",
          "when": "scmProvider == git && scmResourceGroup == workingTree && !gitFreshRepository",
          "group": "inline"
        },
        {
          "command": "git.stageAll",
          "when": "scmProvider == git && scmResourceGroup == workingTree",
          "group": "inline"
        }
      ],
      "scm/resourceState/context": [
        {
          "command": "git.stage",
          "when": "scmProvider == git && scmResourceGroup == merge",
          "group": "1_modification"
        },
        {
          "command": "git.openFile",
          "when": "scmProvider == git && scmResourceGroup == merge",
          "group": "navigation"
        },
        {
          "command": "git.stage",
          "when": "scmProvider == git && scmResourceGroup == merge",
          "group": "inline"
        },
        {
          "command": "git.openFile2",
          "when": "scmProvider == git && scmResourceGroup == merge && config.git.showInlineOpenFileAction",
          "group": "inline0"
        },
        {
          "command": "git.openChange",
          "when": "scmProvider == git && scmResourceGroup == index",
          "group": "navigation"
        },
        {
          "command": "git.openFile",
          "when": "scmProvider == git && scmResourceGroup == index",
          "group": "navigation"
        },
        {
          "command": "git.openHEADFile",
          "when": "scmProvider == git && scmResourceGroup == index",
          "group": "navigation"
        },
        {
          "command": "git.unstage",
          "when": "scmProvider == git && scmResourceGroup == index",
          "group": "1_modification"
        },
        {
          "command": "git.unstage",
          "when": "scmProvider == git && scmResourceGroup == index",
          "group": "inline"
        },
        {
          "command": "git.openFile2",
          "when": "scmProvider == git && scmResourceGroup == index && config.git.showInlineOpenFileAction",
          "group": "inline0"
        },
        {
          "command": "git.openChange",
          "when": "scmProvider == git && scmResourceGroup == workingTree",
          "group": "navigation"
        },
        {
          "command": "git.openHEADFile",
          "when": "scmProvider == git && scmResourceGroup == workingTree",
          "group": "navigation"
        },
        {
          "command": "git.openFile",
          "when": "scmProvider == git && scmResourceGroup == workingTree",
          "group": "navigation"
        },
        {
          "command": "git.stage",
          "when": "scmProvider == git && scmResourceGroup == workingTree",
          "group": "1_modification"
        },
        {
          "command": "git.clean",
          "when": "scmProvider == git && scmResourceGroup == workingTree && !gitFreshRepository",
          "group": "1_modification"
        },
        {
          "command": "git.clean",
          "when": "scmProvider == git && scmResourceGroup == workingTree && !gitFreshRepository",
          "group": "inline"
        },
        {
          "command": "git.stage",
          "when": "scmProvider == git && scmResourceGroup == workingTree",
          "group": "inline"
        },
        {
          "command": "git.openFile2",
          "when": "scmProvider == git && scmResourceGroup == workingTree && config.git.showInlineOpenFileAction",
          "group": "inline0"
        },
        {
          "command": "git.ignore",
          "when": "scmProvider == git && scmResourceGroup == workingTree",
          "group": "1_modification@3"
        }
      ],
      "editor/title": [
        {
          "command": "git.openFile",
          "group": "navigation",
          "when": "config.git.enabled && gitOpenRepositoryCount != 0 && isInDiffEditor && resourceScheme =~ /^git$|^file$/"
        },
        {
          "command": "git.openChange",
          "group": "navigation",
          "when": "config.git.enabled && gitOpenRepositoryCount != 0 && !isInDiffEditor && resourceScheme == file"
        },
        {
          "command": "git.stageSelectedRanges",
          "group": "2_git@1",
          "when": "config.git.enabled && gitOpenRepositoryCount != 0 && isInDiffEditor && resourceScheme =~ /^git$|^file$/"
        },
        {
          "command": "git.unstageSelectedRanges",
          "group": "2_git@2",
          "when": "config.git.enabled && gitOpenRepositoryCount != 0 && isInDiffEditor && resourceScheme =~ /^git$|^file$/"
        },
        {
          "command": "git.revertSelectedRanges",
          "group": "2_git@3",
          "when": "config.git.enabled && gitOpenRepositoryCount != 0 && isInDiffEditor && resourceScheme =~ /^git$|^file$/"
        }
      ],
      "editor/context": [
        {
          "command": "git.stageSelectedRanges",
          "group": "2_git@1",
          "when": "isInDiffRightEditor && config.git.enabled && gitOpenRepositoryCount != 0 && isInDiffEditor && resourceScheme =~ /^git$|^file$/"
        },
        {
          "command": "git.unstageSelectedRanges",
          "group": "2_git@2",
          "when": "isInDiffRightEditor && config.git.enabled && gitOpenRepositoryCount != 0 && isInDiffEditor && resourceScheme =~ /^git$|^file$/"
        },
        {
          "command": "git.revertSelectedRanges",
          "group": "2_git@3",
          "when": "isInDiffRightEditor && config.git.enabled && gitOpenRepositoryCount != 0 && isInDiffEditor && resourceScheme =~ /^git$|^file$/"
        }
      ],
      "scm/change/title": [
        {
          "command": "git.stageChange",
          "when": "originalResourceScheme == git"
        },
        {
          "command": "git.revertChange",
          "when": "originalResourceScheme == git"
        }
      ]
    },
    "configuration": {
      "title": "Git",
      "properties": {
        "git.enabled": {
          "type": "boolean",
          "scope": "resource",
          "description": "%config.enabled%",
          "default": true
        },
        "git.path": {
          "type": [
            "string",
            "null"
          ],
          "markdownDescription": "%config.path%",
          "default": null,
          "scope": "application"
        },
        "git.autoRepositoryDetection": {
          "type": [
            "boolean",
            "string"
          ],
          "enum": [
            true,
            false,
            "subFolders",
            "openEditors"
          ],
          "enumDescriptions": [
            "%config.autoRepositoryDetection.true%",
            "%config.autoRepositoryDetection.false%",
            "%config.autoRepositoryDetection.subFolders%",
            "%config.autoRepositoryDetection.openEditors%"
          ],
          "description": "%config.autoRepositoryDetection%",
          "default": true
        },
        "git.autorefresh": {
          "type": "boolean",
          "description": "%config.autorefresh%",
          "default": true
        },
        "git.autofetch": {
          "type": "boolean",
          "description": "%config.autofetch%",
          "default": false,
          "tags": [
            "usesOnlineServices"
          ]
        },
        "git.confirmSync": {
          "type": "boolean",
          "description": "%config.confirmSync%",
          "default": true
        },
        "git.countBadge": {
          "type": "string",
          "enum": [
            "all",
            "tracked",
            "off"
          ],
          "enumDescriptions": [
            "%config.countBadge.all%",
            "%config.countBadge.tracked%",
            "%config.countBadge.off%"
          ],
          "description": "%config.countBadge%",
          "default": "all"
        },
        "git.checkoutType": {
          "type": "string",
          "enum": [
            "all",
            "local",
            "tags",
            "remote"
          ],
          "enumDescriptions": [
            "%config.checkoutType.all%",
            "%config.checkoutType.local%",
            "%config.checkoutType.tags%",
            "%config.checkoutType.remote%"
          ],
          "markdownDescription": "%config.checkoutType%",
          "default": "all"
        },
        "git.ignoreLegacyWarning": {
          "type": "boolean",
          "description": "%config.ignoreLegacyWarning%",
          "default": false
        },
        "git.ignoreMissingGitWarning": {
          "type": "boolean",
          "description": "%config.ignoreMissingGitWarning%",
          "default": false
        },
        "git.ignoreLimitWarning": {
          "type": "boolean",
          "description": "%config.ignoreLimitWarning%",
          "default": false
        },
        "git.defaultCloneDirectory": {
          "type": "string",
          "default": null,
          "description": "%config.defaultCloneDirectory%"
        },
        "git.enableSmartCommit": {
          "type": "boolean",
          "scope": "resource",
          "description": "%config.enableSmartCommit%",
          "default": false
        },
        "git.enableCommitSigning": {
          "type": "boolean",
          "scope": "resource",
          "description": "%config.enableCommitSigning%",
          "default": false
        },
        "git.decorations.enabled": {
          "type": "boolean",
          "default": true,
          "description": "%config.decorations.enabled%"
        },
        "git.promptToSaveFilesBeforeCommit": {
          "type": "boolean",
          "scope": "resource",
          "default": false,
          "description": "%config.promptToSaveFilesBeforeCommit%"
        },
        "git.showInlineOpenFileAction": {
          "type": "boolean",
          "default": true,
          "description": "%config.showInlineOpenFileAction%"
        },
        "git.showPushSuccessNotification": {
          "type": "boolean",
          "description": "%config.showPushSuccessNotification%",
          "default": false
        },
        "git.inputValidation": {
          "type": "string",
          "enum": [
            "always",
            "warn",
            "off"
          ],
          "default": "warn",
          "description": "%config.inputValidation%"
        },
        "git.detectSubmodules": {
          "type": "boolean",
          "scope": "resource",
          "default": true,
          "description": "%config.detectSubmodules%"
        },
        "git.detectSubmodulesLimit": {
          "type": "number",
          "scope": "resource",
          "default": 10,
          "description": "%config.detectSubmodulesLimit%"
        },
<<<<<<< HEAD
        "git.alwaysSignOff": {
          "type": "boolean",
          "scope": "resource",
          "default": false,
          "description": "%config.alwaysSignOff%"
        },
        "git.ignoredRepositories": {
          "type": "array",
          "default": [],
          "scope": "window",
          "description": "%config.ignoredRepositories%"
        },
        "git.showProgress": {
          "type": "boolean",
          "description": "%config.showProgress%",
          "default": true,
          "scope": "resource"
=======
        "git.syncRebase": {
          "type": "boolean",
          "scope": "resource",
          "default": false,
          "description": "%config.syncRebase%"
>>>>>>> 5c025792
        }
      }
    },
    "colors": [
      {
        "id": "gitDecoration.addedResourceForeground",
        "description": "%colors.added%",
        "defaults": {
          "light": "#587c0c",
          "dark": "#81b88b",
          "highContrast": "#1b5225"
        }
      },
      {
        "id": "gitDecoration.modifiedResourceForeground",
        "description": "%colors.modified%",
        "defaults": {
          "light": "#895503",
          "dark": "#E2C08D",
          "highContrast": "#E2C08D"
        }
      },
      {
        "id": "gitDecoration.deletedResourceForeground",
        "description": "%colors.deleted%",
        "defaults": {
          "light": "#ad0707",
          "dark": "#c74e39",
          "highContrast": "#c74e39"
        }
      },
      {
        "id": "gitDecoration.untrackedResourceForeground",
        "description": "%colors.untracked%",
        "defaults": {
          "light": "#018101",
          "dark": "#73C991",
          "highContrast": "#73C991"
        }
      },
      {
        "id": "gitDecoration.ignoredResourceForeground",
        "description": "%colors.ignored%",
        "defaults": {
          "light": "#8E8E90",
          "dark": "#A7A8A9",
          "highContrast": "#A7A8A9"
        }
      },
      {
        "id": "gitDecoration.conflictingResourceForeground",
        "description": "%colors.conflict%",
        "defaults": {
          "light": "#6c6cc4",
          "dark": "#6c6cc4",
          "highContrast": "#6c6cc4"
        }
      },
      {
        "id": "gitDecoration.submoduleResourceForeground",
        "description": "%colors.submodule%",
        "defaults": {
          "light": "#1258a7",
          "dark": "#8db9e2",
          "highContrast": "#8db9e2"
        }
      }
    ],
    "languages": [
      {
        "id": "git-commit",
        "aliases": [
          "Git Commit Message",
          "git-commit"
        ],
        "filenames": [
          "COMMIT_EDITMSG",
          "MERGE_MSG"
        ],
        "configuration": "./languages/git-commit.language-configuration.json"
      },
      {
        "id": "git-rebase",
        "aliases": [
          "Git Rebase Message",
          "git-rebase"
        ],
        "filenames": [
          "git-rebase-todo"
        ],
        "configuration": "./languages/git-rebase.language-configuration.json"
      },
      {
        "id": "diff",
        "aliases": [
          "Diff",
          "diff"
        ],
        "extensions": [
          ".patch",
          ".diff",
          ".rej"
        ],
        "configuration": "./languages/diff.language-configuration.json"
      },
      {
        "id": "ignore",
        "aliases": [
          "Ignore",
          "ignore"
        ],
        "filenames": [
          ".gitignore"
        ],
        "configuration": "./languages/ignore.language-configuration.json"
      }
    ],
    "grammars": [
      {
        "language": "git-commit",
        "scopeName": "text.git-commit",
        "path": "./syntaxes/git-commit.tmLanguage.json"
      },
      {
        "language": "git-rebase",
        "scopeName": "text.git-rebase",
        "path": "./syntaxes/git-rebase.tmLanguage.json"
      },
      {
        "language": "diff",
        "scopeName": "source.diff",
        "path": "./syntaxes/diff.tmLanguage.json"
      },
      {
        "language": "ignore",
        "scopeName": "source.ignore",
        "path": "./syntaxes/ignore.tmLanguage.json"
      }
    ],
    "configurationDefaults": {
      "[git-commit]": {
        "editor.rulers": [
          72
        ]
      }
    }
  },
  "dependencies": {
    "byline": "^5.0.0",
    "file-type": "^7.2.0",
    "iconv-lite": "0.4.19",
    "jschardet": "^1.6.0",
    "vscode-extension-telemetry": "0.0.18",
    "vscode-nls": "^4.0.0",
    "which": "^1.3.0"
  },
  "devDependencies": {
    "@types/byline": "4.2.31",
    "@types/file-type": "^5.2.1",
    "@types/mocha": "2.2.43",
    "@types/node": "^8.10.25",
    "@types/which": "^1.0.28",
    "mocha": "^3.2.0"
  }
}<|MERGE_RESOLUTION|>--- conflicted
+++ resolved
@@ -1034,7 +1034,6 @@
           "default": 10,
           "description": "%config.detectSubmodulesLimit%"
         },
-<<<<<<< HEAD
         "git.alwaysSignOff": {
           "type": "boolean",
           "scope": "resource",
@@ -1052,13 +1051,12 @@
           "description": "%config.showProgress%",
           "default": true,
           "scope": "resource"
-=======
+        },
         "git.syncRebase": {
           "type": "boolean",
           "scope": "resource",
           "default": false,
           "description": "%config.syncRebase%"
->>>>>>> 5c025792
         }
       }
     },
