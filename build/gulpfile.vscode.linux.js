/*---------------------------------------------------------------------------------------------
 *  Copyright (c) Microsoft Corporation. All rights reserved.
 *  Licensed under the MIT License. See License.txt in the project root for license information.
 *--------------------------------------------------------------------------------------------*/

'use strict';

const gulp = require('gulp');
const replace = require('gulp-replace');
const rename = require('gulp-rename');
const shell = require('gulp-shell');
const es = require('event-stream');
const vfs = require('vinyl-fs');
const util = require('./lib/util');
const packageJson = require('../package.json');
const product = require('../product.json');
const rpmDependencies = require('../resources/linux/rpm/dependencies.json');

const linuxPackageRevision = Math.floor(new Date().getTime() / 1000);

function getDebPackageArch(arch) {
	return { x64: 'amd64', ia32: 'i386', arm: 'armhf', arm64: "arm64" }[arch];
}

function prepareDebPackage(arch) {
	const binaryDir = '../VSCode-linux-' + arch;
	const debArch = getDebPackageArch(arch);
	const destination = '.build/linux/deb/' + debArch + '/' + product.applicationName + '-' + debArch;

	return function () {
		const desktop = gulp.src('resources/linux/code.desktop', { base: '.' })
			.pipe(rename('usr/share/applications/' + product.applicationName + '.desktop'));

		const desktopUrlHandler = gulp.src('resources/linux/code-url-handler.desktop', { base: '.' })
			.pipe(rename('usr/share/applications/' + product.applicationName + '-url-handler.desktop'));

		const desktops = es.merge(desktop, desktopUrlHandler)
			.pipe(replace('@@NAME_LONG@@', product.nameLong))
			.pipe(replace('@@NAME_SHORT@@', product.nameShort))
			.pipe(replace('@@NAME@@', product.applicationName))
			.pipe(replace('@@ICON@@', product.applicationName))
			.pipe(replace('@@URLPROTOCOL@@', product.urlProtocol));

		const appdata = gulp.src('resources/linux/code.appdata.xml', { base: '.' })
			.pipe(replace('@@NAME_LONG@@', product.nameLong))
			.pipe(replace('@@NAME@@', product.applicationName))
			.pipe(replace('@@LICENSE@@', product.licenseName))
			.pipe(rename('usr/share/appdata/' + product.applicationName + '.appdata.xml'));

		const icon = gulp.src('resources/linux/code.png', { base: '.' })
			.pipe(rename('usr/share/pixmaps/' + product.applicationName + '.png'));

		const bash_completion = gulp.src('resources/completions/bash/code')
			.pipe(rename('usr/share/bash-completion/completions/code'));

		const zsh_completion = gulp.src('resources/completions/zsh/_code')
			.pipe(rename('usr/share/zsh/vendor-completions/_code'));

		const code = gulp.src(binaryDir + '/**/*', { base: binaryDir })
			.pipe(rename(function (p) { p.dirname = 'usr/share/' + product.applicationName + '/' + p.dirname; }));

		let size = 0;
		const control = code.pipe(es.through(
			function (f) { size += f.isDirectory() ? 4096 : f.contents.length; },
			function () {
				const that = this;
				gulp.src('resources/linux/debian/control.template', { base: '.' })
					.pipe(replace('@@NAME@@', product.applicationName))
					.pipe(replace('@@VERSION@@', packageJson.version + '-' + linuxPackageRevision))
					.pipe(replace('@@ARCHITECTURE@@', debArch))
					.pipe(replace('@@INSTALLEDSIZE@@', Math.ceil(size / 1024)))
					.pipe(rename('DEBIAN/control'))
					.pipe(es.through(function (f) { that.emit('data', f); }, function () { that.emit('end'); }));
			}));

		const prerm = gulp.src('resources/linux/debian/prerm.template', { base: '.' })
			.pipe(replace('@@NAME@@', product.applicationName))
			.pipe(rename('DEBIAN/prerm'));

		const postrm = gulp.src('resources/linux/debian/postrm.template', { base: '.' })
			.pipe(replace('@@NAME@@', product.applicationName))
			.pipe(rename('DEBIAN/postrm'));

		const postinst = gulp.src('resources/linux/debian/postinst.template', { base: '.' })
			.pipe(replace('@@NAME@@', product.applicationName))
			.pipe(replace('@@ARCHITECTURE@@', debArch))
			// @ts-ignore JSON checking: quality is optional
			.pipe(replace('@@QUALITY@@', product.quality || '@@QUALITY@@'))
			// @ts-ignore JSON checking: updateUrl is optional
			.pipe(replace('@@UPDATEURL@@', product.updateUrl || '@@UPDATEURL@@'))
			.pipe(rename('DEBIAN/postinst'));

<<<<<<< HEAD
		const all = es.merge(control, postinst, postrm, prerm, desktop, appdata, icon, bash_completion, zsh_completion, code);
=======
		const all = es.merge(control, postinst, postrm, prerm, desktops, appdata, icon, code);
>>>>>>> 905c4ac6

		return all.pipe(vfs.dest(destination));
	};
}

function buildDebPackage(arch) {
	const debArch = getDebPackageArch(arch);
	return shell.task([
		'chmod 755 ' + product.applicationName + '-' + debArch + '/DEBIAN/postinst ' + product.applicationName + '-' + debArch + '/DEBIAN/prerm ' + product.applicationName + '-' + debArch + '/DEBIAN/postrm',
		'mkdir -p deb',
		'fakeroot dpkg-deb -b ' + product.applicationName + '-' + debArch + ' deb'
	], { cwd: '.build/linux/deb/' + debArch });
}

function getRpmBuildPath(rpmArch) {
	return '.build/linux/rpm/' + rpmArch + '/rpmbuild';
}

function getRpmPackageArch(arch) {
	return { x64: 'x86_64', ia32: 'i386', arm: 'armhf', arm64: "arm64" }[arch];
}

function prepareRpmPackage(arch) {
	const binaryDir = '../VSCode-linux-' + arch;
	const rpmArch = getRpmPackageArch(arch);

	return function () {
		const desktop = gulp.src('resources/linux/code.desktop', { base: '.' })
			.pipe(rename('BUILD/usr/share/applications/' + product.applicationName + '.desktop'));

		const desktopUrlHandler = gulp.src('resources/linux/code-url-handler.desktop', { base: '.' })
			.pipe(rename('BUILD/usr/share/applications/' + product.applicationName + '-url-handler.desktop'));

			const desktops = es.merge(desktop, desktopUrlHandler)
				.pipe(replace('@@NAME_LONG@@', product.nameLong))
				.pipe(replace('@@NAME_SHORT@@', product.nameShort))
				.pipe(replace('@@NAME@@', product.applicationName))
				.pipe(replace('@@ICON@@', product.applicationName))
				.pipe(replace('@@URLPROTOCOL@@', product.urlProtocol));

		const appdata = gulp.src('resources/linux/code.appdata.xml', { base: '.' })
			.pipe(replace('@@NAME_LONG@@', product.nameLong))
			.pipe(replace('@@NAME@@', product.applicationName))
			.pipe(replace('@@LICENSE@@', product.licenseName))
			.pipe(rename('usr/share/appdata/' + product.applicationName + '.appdata.xml'));

		const icon = gulp.src('resources/linux/code.png', { base: '.' })
			.pipe(rename('BUILD/usr/share/pixmaps/' + product.applicationName + '.png'));

		const bash_completion = gulp.src('resources/completions/bash/code')
			.pipe(rename('BUILD/usr/share/bash-completion/completions/code'));

		const zsh_completion = gulp.src('resources/completions/zsh/_code')
			.pipe(rename('BUILD/usr/share/zsh/site-functions/_code'));

		const code = gulp.src(binaryDir + '/**/*', { base: binaryDir })
			.pipe(rename(function (p) { p.dirname = 'BUILD/usr/share/' + product.applicationName + '/' + p.dirname; }));

		const spec = gulp.src('resources/linux/rpm/code.spec.template', { base: '.' })
			.pipe(replace('@@NAME@@', product.applicationName))
			.pipe(replace('@@NAME_LONG@@', product.nameLong))
			.pipe(replace('@@VERSION@@', packageJson.version))
			.pipe(replace('@@RELEASE@@', linuxPackageRevision))
			.pipe(replace('@@ARCHITECTURE@@', rpmArch))
			.pipe(replace('@@LICENSE@@', product.licenseName))
			// @ts-ignore JSON checking: quality is optional
			.pipe(replace('@@QUALITY@@', product.quality || '@@QUALITY@@'))
			// @ts-ignore JSON checking: updateUrl is optional
			.pipe(replace('@@UPDATEURL@@', product.updateUrl || '@@UPDATEURL@@'))
			.pipe(replace('@@DEPENDENCIES@@', rpmDependencies[rpmArch].join(', ')))
			.pipe(rename('SPECS/' + product.applicationName + '.spec'));

		const specIcon = gulp.src('resources/linux/rpm/code.xpm', { base: '.' })
			.pipe(rename('SOURCES/' + product.applicationName + '.xpm'));

<<<<<<< HEAD
		const all = es.merge(code, desktop, appdata, icon, bash_completion, zsh_completion, spec, specIcon);
=======
		const all = es.merge(code, desktops, appdata, icon, spec, specIcon);
>>>>>>> 905c4ac6

		return all.pipe(vfs.dest(getRpmBuildPath(rpmArch)));
	};
}

function buildRpmPackage(arch) {
	const rpmArch = getRpmPackageArch(arch);
	const rpmBuildPath = getRpmBuildPath(rpmArch);
	const rpmOut = rpmBuildPath + '/RPMS/' + rpmArch;
	const destination = '.build/linux/rpm/' + rpmArch;

	return shell.task([
		'mkdir -p ' + destination,
		'HOME="$(pwd)/' + destination + '" fakeroot rpmbuild -bb ' + rpmBuildPath + '/SPECS/' + product.applicationName + '.spec --target=' + rpmArch,
		'cp "' + rpmOut + '/$(ls ' + rpmOut + ')" ' + destination + '/'
	]);
}
function getSnapBuildPath(arch) {
	return `.build/linux/snap/${arch}/${product.applicationName}-${arch}`;
}

function prepareSnapPackage(arch) {
	const binaryDir = '../VSCode-linux-' + arch;
	const destination = getSnapBuildPath(arch);

	return function () {
		const desktop = gulp.src('resources/linux/code.desktop', { base: '.' })
			.pipe(replace('@@NAME_LONG@@', product.nameLong))
			.pipe(replace('@@NAME_SHORT@@', product.nameShort))
			.pipe(replace('@@NAME@@', product.applicationName))
			.pipe(replace('@@ICON@@', `/usr/share/pixmaps/${product.applicationName}.png`))
			.pipe(rename(`usr/share/applications/${product.applicationName}.desktop`));

		const icon = gulp.src('resources/linux/code.png', { base: '.' })
			.pipe(rename(`usr/share/pixmaps/${product.applicationName}.png`));

		const code = gulp.src(binaryDir + '/**/*', { base: binaryDir })
			.pipe(rename(function (p) { p.dirname = 'usr/share/' + product.applicationName + '/' + p.dirname; }));

		const snapcraft = gulp.src('resources/linux/snap/snapcraft.yaml', { base: '.' })
			.pipe(replace('@@NAME@@', product.applicationName))
			.pipe(replace('@@VERSION@@', packageJson.version))
			.pipe(rename('snap/snapcraft.yaml'));

		const electronLaunch = gulp.src('resources/linux/snap/electron-launch', { base: '.' })
			.pipe(rename('electron-launch'));

		const all = es.merge(desktop, icon, code, snapcraft, electronLaunch);

		return all.pipe(vfs.dest(destination));
	};
}

function buildSnapPackage(arch) {
	const snapBuildPath = getSnapBuildPath(arch);
	const snapFilename = `${product.applicationName}-${packageJson.version}-${linuxPackageRevision}-${arch}.snap`;
	return shell.task([
		`chmod +x ${snapBuildPath}/electron-launch`,
		`cd ${snapBuildPath} && snapcraft snap --output ../${snapFilename}`
	]);
}

gulp.task('clean-vscode-linux-ia32-deb', util.rimraf('.build/linux/deb/i386'));
gulp.task('clean-vscode-linux-x64-deb', util.rimraf('.build/linux/deb/amd64'));
gulp.task('clean-vscode-linux-arm-deb', util.rimraf('.build/linux/deb/armhf'));
gulp.task('clean-vscode-linux-arm64-deb', util.rimraf('.build/linux/deb/arm64'));
gulp.task('clean-vscode-linux-ia32-rpm', util.rimraf('.build/linux/rpm/i386'));
gulp.task('clean-vscode-linux-x64-rpm', util.rimraf('.build/linux/rpm/x86_64'));
gulp.task('clean-vscode-linux-arm-rpm', util.rimraf('.build/linux/rpm/armhf'));
gulp.task('clean-vscode-linux-arm64-rpm', util.rimraf('.build/linux/rpm/arm64'));
gulp.task('clean-vscode-linux-ia32-snap', util.rimraf('.build/linux/snap/x64'));
gulp.task('clean-vscode-linux-x64-snap', util.rimraf('.build/linux/snap/x64'));
gulp.task('clean-vscode-linux-arm-snap', util.rimraf('.build/linux/snap/x64'));
gulp.task('clean-vscode-linux-arm64-snap', util.rimraf('.build/linux/snap/x64'));

gulp.task('vscode-linux-ia32-prepare-deb', ['clean-vscode-linux-ia32-deb'], prepareDebPackage('ia32'));
gulp.task('vscode-linux-x64-prepare-deb', ['clean-vscode-linux-x64-deb'], prepareDebPackage('x64'));
gulp.task('vscode-linux-arm-prepare-deb', ['clean-vscode-linux-arm-deb'], prepareDebPackage('arm'));
gulp.task('vscode-linux-arm64-prepare-deb', ['clean-vscode-linux-arm64-deb'], prepareDebPackage('arm64'));
gulp.task('vscode-linux-ia32-build-deb', ['vscode-linux-ia32-prepare-deb'], buildDebPackage('ia32'));
gulp.task('vscode-linux-x64-build-deb', ['vscode-linux-x64-prepare-deb'], buildDebPackage('x64'));
gulp.task('vscode-linux-arm-build-deb', ['vscode-linux-arm-prepare-deb'], buildDebPackage('arm'));
gulp.task('vscode-linux-arm64-build-deb', ['vscode-linux-arm64-prepare-deb'], buildDebPackage('arm64'));

gulp.task('vscode-linux-ia32-prepare-rpm', ['clean-vscode-linux-ia32-rpm'], prepareRpmPackage('ia32'));
gulp.task('vscode-linux-x64-prepare-rpm', ['clean-vscode-linux-x64-rpm'], prepareRpmPackage('x64'));
gulp.task('vscode-linux-arm-prepare-rpm', ['clean-vscode-linux-arm-rpm'], prepareRpmPackage('arm'));
gulp.task('vscode-linux-arm64-prepare-rpm', ['clean-vscode-linux-arm64-rpm'], prepareRpmPackage('arm64'));
gulp.task('vscode-linux-ia32-build-rpm', ['vscode-linux-ia32-prepare-rpm'], buildRpmPackage('ia32'));
gulp.task('vscode-linux-x64-build-rpm', ['vscode-linux-x64-prepare-rpm'], buildRpmPackage('x64'));
gulp.task('vscode-linux-arm-build-rpm', ['vscode-linux-arm-prepare-rpm'], buildRpmPackage('arm'));
gulp.task('vscode-linux-arm64-build-rpm', ['vscode-linux-arm64-prepare-rpm'], buildRpmPackage('arm64'));

gulp.task('vscode-linux-ia32-prepare-snap', ['clean-vscode-linux-ia32-snap'], prepareSnapPackage('ia32'));
gulp.task('vscode-linux-x64-prepare-snap', ['clean-vscode-linux-x64-snap'], prepareSnapPackage('x64'));
gulp.task('vscode-linux-arm-prepare-snap', ['clean-vscode-linux-arm-snap'], prepareSnapPackage('arm'));
gulp.task('vscode-linux-arm64-prepare-snap', ['clean-vscode-linux-arm64-snap'], prepareSnapPackage('arm64'));
gulp.task('vscode-linux-ia32-build-snap', ['vscode-linux-ia32-prepare-snap'], buildSnapPackage('ia32'));
gulp.task('vscode-linux-x64-build-snap', ['vscode-linux-x64-prepare-snap'], buildSnapPackage('x64'));
gulp.task('vscode-linux-arm-build-snap', ['vscode-linux-arm-prepare-snap'], buildSnapPackage('arm'));
gulp.task('vscode-linux-arm64-build-snap', ['vscode-linux-arm64-prepare-snap'], buildSnapPackage('arm64'));<|MERGE_RESOLUTION|>--- conflicted
+++ resolved
@@ -90,11 +90,7 @@
 			.pipe(replace('@@UPDATEURL@@', product.updateUrl || '@@UPDATEURL@@'))
 			.pipe(rename('DEBIAN/postinst'));
 
-<<<<<<< HEAD
-		const all = es.merge(control, postinst, postrm, prerm, desktop, appdata, icon, bash_completion, zsh_completion, code);
-=======
-		const all = es.merge(control, postinst, postrm, prerm, desktops, appdata, icon, code);
->>>>>>> 905c4ac6
+		const all = es.merge(control, postinst, postrm, prerm, desktops, appdata, icon, bash_completion, zsh_completion, code);
 
 		return all.pipe(vfs.dest(destination));
 	};
@@ -170,11 +166,7 @@
 		const specIcon = gulp.src('resources/linux/rpm/code.xpm', { base: '.' })
 			.pipe(rename('SOURCES/' + product.applicationName + '.xpm'));
 
-<<<<<<< HEAD
-		const all = es.merge(code, desktop, appdata, icon, bash_completion, zsh_completion, spec, specIcon);
-=======
-		const all = es.merge(code, desktops, appdata, icon, spec, specIcon);
->>>>>>> 905c4ac6
+		const all = es.merge(code, desktops, appdata, icon, bash_completion, zsh_completion, spec, specIcon);
 
 		return all.pipe(vfs.dest(getRpmBuildPath(rpmArch)));
 	};
