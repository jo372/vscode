{
  "name": "code-oss-dev",
  "version": "1.52.0",
  "distro": "8c7413ba1917b58eecc155ef75a6fa8b8e247267",
  "author": {
    "name": "Microsoft Corporation"
  },
  "license": "MIT",
  "main": "./out/main",
  "private": true,
  "scripts": {
    "test": "mocha",
    "test-browser": "node test/unit/browser/index.js",
    "preinstall": "node build/npm/preinstall.js",
    "postinstall": "node build/npm/postinstall.js",
    "compile": "gulp compile --max_old_space_size=4095",
    "watch": "concurrently \"npm:watch-client\" \"npm:watch-extensions\"",
    "watchd": "deemon yarn watch",
    "watch-webd": "deemon yarn watch-web",
    "kill-watchd": "deemon --kill yarn watch",
    "kill-watch-webd": "deemon --kill yarn watch-web",
    "restart-watchd": "deemon --restart yarn watch",
    "restart-watch-webd": "deemon --restart yarn watch-web",
    "watch-client": "gulp watch-client --max_old_space_size=4095",
    "watch-clientd": "deemon yarn watch-client",
    "kill-watch-clientd": "deemon --kill yarn watch-client",
    "watch-extensions": "gulp watch-extensions --max_old_space_size=4095",
    "watch-extensionsd": "deemon yarn watch-extensions",
    "kill-watch-extensionsd": "deemon --kill yarn watch-extensions",
    "mocha": "mocha test/unit/node/all.js --delay",
    "precommit": "node build/hygiene.js",
    "gulp": "gulp --max_old_space_size=8192",
    "electron": "node build/lib/electron",
    "7z": "7z",
    "update-grammars": "node build/npm/update-all-grammars.js",
    "update-localization-extension": "node build/npm/update-localization-extension.js",
    "smoketest": "cd test/smoke && node test/index.js",
    "download-builtin-extensions": "node build/lib/builtInExtensions.js",
    "monaco-compile-check": "tsc -p src/tsconfig.monaco.json --noEmit",
    "tsec-compile-check": "node_modules/tsec/bin/tsec -p src/tsconfig.json --noEmit",
    "valid-layers-check": "node build/lib/layersChecker.js",
    "strict-function-types-watch": "tsc --watch -p src/tsconfig.json --noEmit --strictFunctionTypes",
    "update-distro": "node build/npm/update-distro.js",
    "web": "node resources/web/code-web.js",
    "compile-web": "gulp compile-web --max_old_space_size=4095",
    "watch-web": "gulp watch-web --max_old_space_size=4095",
    "eslint": "eslint -c .eslintrc.json --rulesdir ./build/lib/eslint --ext .ts --ext .js ./src/vs ./extensions"
  },
  "dependencies": {
    "applicationinsights": "1.0.8",
    "chokidar": "3.4.3",
    "graceful-fs": "4.2.3",
    "http-proxy-agent": "^2.1.0",
    "https-proxy-agent": "^2.2.3",
    "iconv-lite-umd": "0.6.8",
    "jschardet": "2.2.1",
    "keytar": "^5.5.0",
    "minimist": "^1.2.5",
    "native-is-elevated": "0.4.1",
    "native-keymap": "2.2.0",
    "native-watchdog": "1.3.0",
    "node-pty": "0.10.0-beta17",
    "spdlog": "^0.11.1",
    "sudo-prompt": "9.1.1",
    "tas-client-umd": "0.1.2",
    "v8-inspect-profiler": "^0.0.20",
    "vscode-nsfw": "1.2.9",
    "vscode-oniguruma": "1.3.1",
    "vscode-proxy-agent": "^0.5.2",
    "vscode-ripgrep": "^1.11.0",
    "vscode-sqlite3": "4.0.10",
    "vscode-textmate": "5.2.0",
    "xterm": "4.10.0-beta.4",
    "xterm-addon-search": "0.8.0-beta.3",
    "xterm-addon-unicode11": "0.3.0-beta.3",
    "xterm-addon-webgl": "0.10.0-beta.1",
    "yauzl": "^2.9.2",
    "yazl": "^2.4.3"
  },
  "devDependencies": {
    "7zip": "0.0.6",
    "@types/applicationinsights": "0.20.0",
    "@types/chokidar": "2.1.3",
    "@types/cookie": "^0.3.3",
    "@types/debug": "^4.1.5",
    "@types/graceful-fs": "4.1.2",
    "@types/http-proxy-agent": "^2.0.1",
    "@types/keytar": "^4.4.0",
    "@types/minimist": "^1.2.0",
    "@types/mocha": "2.2.39",
    "@types/node": "^12.11.7",
    "@types/sinon": "^1.16.36",
    "@types/trusted-types": "^1.0.6",
    "@types/vscode-windows-registry": "^1.0.0",
    "@types/webpack": "^4.4.10",
    "@types/windows-foreground-love": "^0.3.0",
    "@types/windows-mutex": "^0.4.0",
    "@types/windows-process-tree": "^0.2.0",
    "@types/winreg": "^1.2.30",
    "@types/yauzl": "^2.9.1",
    "@types/yazl": "^2.4.2",
    "@typescript-eslint/eslint-plugin": "3.2.0",
    "@typescript-eslint/parser": "^3.3.0",
    "ansi-colors": "^3.2.3",
    "asar": "^3.0.3",
    "chromium-pickle-js": "^0.2.0",
    "concurrently": "^5.2.0",
    "copy-webpack-plugin": "^4.5.2",
    "cson-parser": "^1.3.3",
    "css-loader": "^3.2.0",
    "debounce": "^1.0.0",
    "deemon": "^1.4.0",
<<<<<<< HEAD
    "del": "^6.0.0",
    "electron": "9.3.2",
=======
    "electron": "9.3.3",
>>>>>>> a856e60a
    "eslint": "6.8.0",
    "eslint-plugin-jsdoc": "^19.1.0",
    "eslint-plugin-mocha": "8.0.0",
    "event-stream": "3.3.4",
    "fancy-log": "^1.3.3",
    "fast-plist": "0.1.2",
    "file-loader": "^4.2.0",
    "glob": "^5.0.13",
    "gulp": "^4.0.0",
    "gulp-atom-electron": "^1.24.0",
    "gulp-azure-storage": "^0.10.0",
    "gulp-buffer": "0.0.2",
    "gulp-concat": "^2.6.1",
    "gulp-cssnano": "^2.1.3",
    "gulp-eslint": "^5.0.0",
    "gulp-filter": "^5.1.0",
    "gulp-flatmap": "^1.0.2",
    "gulp-gunzip": "^1.0.0",
    "gulp-json-editor": "^2.5.0",
    "gulp-plumber": "^1.2.0",
    "gulp-remote-retry-src": "^0.6.0",
    "gulp-rename": "^1.2.0",
    "gulp-replace": "^0.5.4",
    "gulp-shell": "^0.6.5",
    "gulp-tsb": "4.0.5",
    "gulp-untar": "^0.0.7",
    "gulp-vinyl-zip": "^2.1.2",
    "husky": "^0.13.1",
    "innosetup": "6.0.5",
    "is": "^3.1.0",
    "istanbul-lib-coverage": "^3.0.0",
    "istanbul-lib-instrument": "^4.0.0",
    "istanbul-lib-report": "^3.0.0",
    "istanbul-lib-source-maps": "^4.0.0",
    "istanbul-reports": "^3.0.0",
    "jsdom-no-contextify": "^3.1.0",
    "lazy.js": "^0.4.2",
    "merge-options": "^1.0.1",
    "mime": "^1.4.1",
    "minimatch": "^3.0.4",
    "mkdirp": "^0.5.0",
    "mocha": "^2.2.5",
    "mocha-junit-reporter": "^1.17.0",
    "opn": "^6.0.0",
    "optimist": "0.3.5",
    "p-all": "^1.0.0",
    "playwright": "1.3.0",
    "pump": "^1.0.1",
    "queue": "3.0.6",
    "rcedit": "^1.1.0",
    "rimraf": "^2.2.8",
    "sinon": "^1.17.2",
    "source-map": "^0.4.4",
    "style-loader": "^1.0.0",
    "ts-loader": "^4.4.2",
    "tsec": "googleinterns/tsec",
    "typescript": "^4.2.0-dev.20201104",
    "typescript-formatter": "7.1.0",
    "underscore": "^1.8.2",
    "vinyl": "^2.0.0",
    "vinyl-fs": "^3.0.0",
    "vsce": "1.48.0",
    "vscode-debugprotocol": "1.41.0",
    "vscode-nls-dev": "^3.3.1",
    "webpack": "^4.43.0",
    "webpack-cli": "^3.3.12",
    "webpack-stream": "^5.2.1",
    "yaserver": "^0.2.0"
  },
  "repository": {
    "type": "git",
    "url": "https://github.com/microsoft/vscode.git"
  },
  "bugs": {
    "url": "https://github.com/microsoft/vscode/issues"
  },
  "optionalDependencies": {
    "vscode-windows-ca-certs": "0.2.0",
    "vscode-windows-registry": "1.0.3",
    "windows-foreground-love": "0.2.0",
    "windows-mutex": "0.3.0",
    "windows-process-tree": "0.2.4"
  }
}<|MERGE_RESOLUTION|>--- conflicted
+++ resolved
@@ -110,12 +110,8 @@
     "css-loader": "^3.2.0",
     "debounce": "^1.0.0",
     "deemon": "^1.4.0",
-<<<<<<< HEAD
     "del": "^6.0.0",
-    "electron": "9.3.2",
-=======
     "electron": "9.3.3",
->>>>>>> a856e60a
     "eslint": "6.8.0",
     "eslint-plugin-jsdoc": "^19.1.0",
     "eslint-plugin-mocha": "8.0.0",
