--- conflicted
+++ resolved
@@ -51,14 +51,9 @@
     "vscode-ripgrep": "^1.5.7",
     "vscode-sqlite3": "4.0.8",
     "vscode-textmate": "^4.2.2",
-<<<<<<< HEAD
     "vsda": "https://github.com/microsoft/vsda.git#45edd3db96a5e308a5cfc817d1ee42f6d96e1659",
-    "xterm": "4.1.0-beta8",
-    "xterm-addon-search": "0.2.0",
-=======
     "xterm": "4.2.0-beta4",
     "xterm-addon-search": "0.3.0-beta5",
->>>>>>> 3117c154
     "xterm-addon-web-links": "0.2.0",
     "yauzl": "^2.9.2",
     "yazl": "^2.4.3"
